<?xml version="1.0" encoding="UTF-8"?>
<!--

    Copyright (c) 2012-2016 Codenvy, S.A.
    All rights reserved. This program and the accompanying materials
    are made available under the terms of the Eclipse Public License v1.0
    which accompanies this distribution, and is available at
    http://www.eclipse.org/legal/epl-v10.html

    Contributors:
      Codenvy, S.A. - initial API and implementation

-->
<project xmlns="http://maven.apache.org/POM/4.0.0" xmlns:xsi="http://www.w3.org/2001/XMLSchema-instance" xsi:schemaLocation="http://maven.apache.org/POM/4.0.0 http://maven.apache.org/maven-v4_0_0.xsd">
    <modelVersion>4.0.0</modelVersion>
    <parent>
        <artifactId>maven-depmgt-pom</artifactId>
        <groupId>org.eclipse.che.depmgt</groupId>
        <version>5.0.0-M7-SNAPSHOT</version>
    </parent>
    <groupId>org.eclipse.che</groupId>
    <artifactId>che-parent</artifactId>
<<<<<<< HEAD
    <version>5.0.0-hackathon-SNAPSHOT</version>
=======
    <version>5.0.0-M7-SNAPSHOT</version>
>>>>>>> e6c73ba4
    <packaging>pom</packaging>
    <name>Che Parent</name>
    <modules>
        <module>core</module>
        <module>wsmaster</module>
        <module>wsagent</module>
        <module>ide</module>
        <module>plugins</module>
        <module>samples</module>
        <module>dashboard</module>
        <module>assembly</module>
    </modules>
    <scm>
        <connection>scm:git:git@github.com:eclipse/che.git</connection>
        <developerConnection>scm:git:git@github.com:eclipse/che.git</developerConnection>
        <tag>HEAD</tag>
        <url>https://github.com/eclipse/che</url>
    </scm>
    <properties>
<<<<<<< HEAD
        <che.lib.version>5.0.0-M6-SNAPSHOT</che.lib.version>
        <che.version>5.0.0-hackathon-SNAPSHOT</che.version>
=======
        <che.lib.version>5.0.0-M7-SNAPSHOT</che.lib.version>
        <che.version>5.0.0-M7-SNAPSHOT</che.version>
>>>>>>> e6c73ba4
        <specification.version>1.0-beta2</specification.version>
    </properties>
    <dependencyManagement>
        <dependencies>
            <dependency>
                <groupId>org.eclipse.che</groupId>
                <artifactId>assembly-ide-war</artifactId>
                <version>${che.version}</version>
                <type>war</type>
            </dependency>
            <dependency>
                <groupId>org.eclipse.che</groupId>
                <artifactId>assembly-ide-war</artifactId>
                <version>${che.version}</version>
            </dependency>
            <dependency>
                <groupId>org.eclipse.che</groupId>
                <artifactId>assembly-main</artifactId>
                <version>${che.version}</version>
            </dependency>
            <dependency>
                <groupId>org.eclipse.che</groupId>
                <artifactId>assembly-wsagent-server</artifactId>
                <version>${che.version}</version>
                <type>tar.gz</type>
            </dependency>
            <dependency>
                <groupId>org.eclipse.che</groupId>
                <artifactId>assembly-wsagent-war</artifactId>
                <version>${che.version}</version>
                <type>war</type>
            </dependency>
            <dependency>
                <groupId>org.eclipse.che</groupId>
                <artifactId>assembly-wsmaster-war</artifactId>
                <version>${che.version}</version>
                <type>war</type>
            </dependency>
            <dependency>
                <groupId>org.eclipse.che.core</groupId>
                <artifactId>che-core-api-account</artifactId>
                <version>${che.version}</version>
            </dependency>
            <dependency>
                <groupId>org.eclipse.che.core</groupId>
                <artifactId>che-core-api-account</artifactId>
                <version>${project.version}</version>
                <classifier>tests</classifier>
            </dependency>
            <dependency>
                <groupId>org.eclipse.che.core</groupId>
                <artifactId>che-core-api-agent</artifactId>
                <version>${che.version}</version>
            </dependency>
            <dependency>
                <groupId>org.eclipse.che.core</groupId>
                <artifactId>che-core-api-agent-shared</artifactId>
                <version>${che.version}</version>
            </dependency>
            <dependency>
                <groupId>org.eclipse.che.core</groupId>
                <artifactId>che-core-api-auth</artifactId>
                <version>${che.version}</version>
            </dependency>
            <dependency>
                <groupId>org.eclipse.che.core</groupId>
                <artifactId>che-core-api-core</artifactId>
                <version>${che.version}</version>
            </dependency>
            <dependency>
                <groupId>org.eclipse.che.core</groupId>
                <artifactId>che-core-api-debug</artifactId>
                <version>${che.version}</version>
            </dependency>
            <dependency>
                <groupId>org.eclipse.che.core</groupId>
                <artifactId>che-core-api-debug-shared</artifactId>
                <version>${che.version}</version>
            </dependency>
            <dependency>
                <groupId>org.eclipse.che.core</groupId>
                <artifactId>che-core-api-dto</artifactId>
                <version>${che.version}</version>
            </dependency>
            <dependency>
                <groupId>org.eclipse.che.core</groupId>
                <artifactId>che-core-api-dto-maven-plugin</artifactId>
                <version>${che.version}</version>
            </dependency>
            <dependency>
                <groupId>org.eclipse.che.core</groupId>
                <artifactId>che-core-api-factory</artifactId>
                <version>${che.version}</version>
            </dependency>
            <dependency>
                <groupId>org.eclipse.che.core</groupId>
                <artifactId>che-core-api-factory</artifactId>
                <version>${project.version}</version>
                <classifier>tests</classifier>
            </dependency>
            <dependency>
                <groupId>org.eclipse.che.core</groupId>
                <artifactId>che-core-api-factory-shared</artifactId>
                <version>${che.version}</version>
            </dependency>
            <dependency>
                <groupId>org.eclipse.che.core</groupId>
                <artifactId>che-core-api-git</artifactId>
                <version>${che.version}</version>
            </dependency>
            <dependency>
                <groupId>org.eclipse.che.core</groupId>
                <artifactId>che-core-api-git</artifactId>
                <version>${che.version}</version>
                <classifier>tests</classifier>
            </dependency>
            <dependency>
                <groupId>org.eclipse.che.core</groupId>
                <artifactId>che-core-api-git-shared</artifactId>
                <version>${che.version}</version>
            </dependency>
            <dependency>
                <groupId>org.eclipse.che.core</groupId>
                <artifactId>che-core-api-infrastructure-local</artifactId>
                <version>${che.version}</version>
            </dependency>
            <dependency>
                <groupId>org.eclipse.che.core</groupId>
                <artifactId>che-core-api-jdbc</artifactId>
                <version>${project.version}</version>
            </dependency>
            <dependency>
                <groupId>org.eclipse.che.core</groupId>
                <artifactId>che-core-api-jdbc-vendor-h2</artifactId>
                <version>${project.version}</version>
            </dependency>
            <dependency>
                <groupId>org.eclipse.che.core</groupId>
                <artifactId>che-core-api-languageserver</artifactId>
                <version>${che.version}</version>
            </dependency>
            <dependency>
                <groupId>org.eclipse.che.core</groupId>
                <artifactId>che-core-api-languageserver-shared</artifactId>
                <version>${che.version}</version>
            </dependency>
            <dependency>
                <groupId>org.eclipse.che.core</groupId>
                <artifactId>che-core-api-machine</artifactId>
                <version>${che.version}</version>
            </dependency>
            <dependency>
                <groupId>org.eclipse.che.core</groupId>
                <artifactId>che-core-api-machine</artifactId>
                <version>${project.version}</version>
                <classifier>tests</classifier>
            </dependency>
            <dependency>
                <groupId>org.eclipse.che.core</groupId>
                <artifactId>che-core-api-machine-shared</artifactId>
                <version>${che.version}</version>
            </dependency>
            <dependency>
                <groupId>org.eclipse.che.core</groupId>
                <artifactId>che-core-api-model</artifactId>
                <version>${che.version}</version>
            </dependency>
            <dependency>
                <groupId>org.eclipse.che.core</groupId>
                <artifactId>che-core-api-project</artifactId>
                <version>${che.version}</version>
            </dependency>
            <dependency>
                <groupId>org.eclipse.che.core</groupId>
                <artifactId>che-core-api-project-shared</artifactId>
                <version>${che.version}</version>
            </dependency>
            <dependency>
                <groupId>org.eclipse.che.core</groupId>
                <artifactId>che-core-api-project-templates</artifactId>
                <version>${che.version}</version>
            </dependency>
            <dependency>
                <groupId>org.eclipse.che.core</groupId>
                <artifactId>che-core-api-project-templates-shared</artifactId>
                <version>${che.version}</version>
            </dependency>
            <dependency>
                <groupId>org.eclipse.che.core</groupId>
                <artifactId>che-core-api-ssh</artifactId>
                <version>${che.version}</version>
            </dependency>
            <dependency>
                <groupId>org.eclipse.che.core</groupId>
                <artifactId>che-core-api-ssh</artifactId>
                <version>${che.version}</version>
                <classifier>tests</classifier>
            </dependency>
            <dependency>
                <groupId>org.eclipse.che.core</groupId>
                <artifactId>che-core-api-ssh-shared</artifactId>
                <version>${che.version}</version>
            </dependency>
            <dependency>
                <groupId>org.eclipse.che.core</groupId>
                <artifactId>che-core-api-user</artifactId>
                <version>${project.version}</version>
                <classifier>tests</classifier>
            </dependency>
            <dependency>
                <groupId>org.eclipse.che.core</groupId>
                <artifactId>che-core-api-user</artifactId>
                <version>${che.version}</version>
            </dependency>
            <dependency>
                <groupId>org.eclipse.che.core</groupId>
                <artifactId>che-core-api-user-shared</artifactId>
                <version>${che.version}</version>
            </dependency>
            <dependency>
                <groupId>org.eclipse.che.core</groupId>
                <artifactId>che-core-api-workspace</artifactId>
                <version>${che.version}</version>
                <classifier>tests</classifier>
            </dependency>
            <dependency>
                <groupId>org.eclipse.che.core</groupId>
                <artifactId>che-core-api-workspace</artifactId>
                <version>${che.version}</version>
            </dependency>
            <dependency>
                <groupId>org.eclipse.che.core</groupId>
                <artifactId>che-core-api-workspace-shared</artifactId>
                <version>${che.version}</version>
            </dependency>
            <dependency>
                <groupId>org.eclipse.che.core</groupId>
                <artifactId>che-core-commons-annotations</artifactId>
                <version>${che.version}</version>
            </dependency>
            <dependency>
                <groupId>org.eclipse.che.core</groupId>
                <artifactId>che-core-commons-gwt</artifactId>
                <version>${che.version}</version>
            </dependency>
            <dependency>
                <groupId>org.eclipse.che.core</groupId>
                <artifactId>che-core-commons-inject</artifactId>
                <version>${che.version}</version>
            </dependency>
            <dependency>
                <groupId>org.eclipse.che.core</groupId>
                <artifactId>che-core-commons-json</artifactId>
                <version>${che.version}</version>
            </dependency>
            <dependency>
                <groupId>org.eclipse.che.core</groupId>
                <artifactId>che-core-commons-lang</artifactId>
                <version>${che.version}</version>
            </dependency>
            <dependency>
                <groupId>org.eclipse.che.core</groupId>
                <artifactId>che-core-commons-schedule</artifactId>
                <version>${che.version}</version>
            </dependency>
            <dependency>
                <groupId>org.eclipse.che.core</groupId>
                <artifactId>che-core-commons-xml</artifactId>
                <version>${che.version}</version>
            </dependency>
            <dependency>
                <groupId>org.eclipse.che.core</groupId>
                <artifactId>che-core-git-impl-jgit</artifactId>
                <version>${che.version}</version>
            </dependency>
            <dependency>
                <groupId>org.eclipse.che.core</groupId>
                <artifactId>che-core-ide-api</artifactId>
                <version>${che.version}</version>
            </dependency>
            <dependency>
                <groupId>org.eclipse.che.core</groupId>
                <artifactId>che-core-ide-app</artifactId>
                <version>${che.version}</version>
            </dependency>
            <dependency>
                <groupId>org.eclipse.che.core</groupId>
                <artifactId>che-core-ide-generators</artifactId>
                <version>${che.version}</version>
            </dependency>
            <dependency>
                <groupId>org.eclipse.che.core</groupId>
                <artifactId>che-core-ide-stacks</artifactId>
                <version>${che.version}</version>
            </dependency>
            <dependency>
                <groupId>org.eclipse.che.core</groupId>
                <artifactId>che-core-ide-templates</artifactId>
                <version>${che.version}</version>
            </dependency>
            <dependency>
                <groupId>org.eclipse.che.core</groupId>
                <artifactId>che-core-ide-ui</artifactId>
                <version>${che.version}</version>
            </dependency>
            <dependency>
                <groupId>org.eclipse.che.core</groupId>
                <artifactId>wsagent-local</artifactId>
                <version>${che.version}</version>
            </dependency>
            <dependency>
                <groupId>org.eclipse.che.core</groupId>
                <artifactId>wsmaster-local</artifactId>
                <version>${che.version}</version>
            </dependency>
            <dependency>
                <groupId>org.eclipse.che.dashboard</groupId>
                <artifactId>che-dashboard-war</artifactId>
                <version>${che.version}</version>
                <type>war</type>
            </dependency>
            <dependency>
                <groupId>org.eclipse.che.lib</groupId>
                <artifactId>che-swagger-module</artifactId>
                <version>${che.lib.version}</version>
            </dependency>
            <dependency>
                <groupId>org.eclipse.che.lib</groupId>
                <artifactId>che-swagger-war</artifactId>
                <version>${che.lib.version}</version>
                <type>war</type>
            </dependency>
            <dependency>
                <groupId>org.eclipse.che.lib</groupId>
                <artifactId>che-tomcat8-slf4j-logback</artifactId>
                <version>${che.lib.version}</version>
                <type>zip</type>
            </dependency>
            <dependency>
                <groupId>org.eclipse.che.lib</groupId>
                <artifactId>che-websocket-terminal</artifactId>
                <version>${che.lib.version}</version>
                <type>tar.gz</type>
                <classifier>linux_amd64</classifier>
            </dependency>
            <dependency>
                <groupId>org.eclipse.che.lib</groupId>
                <artifactId>che-websocket-terminal</artifactId>
                <version>${che.lib.version}</version>
                <type>zip</type>
                <classifier>linux_amd64</classifier>
            </dependency>
            <dependency>
                <groupId>org.eclipse.che.lib</groupId>
                <artifactId>che-websocket-terminal</artifactId>
                <version>${che.lib.version}</version>
                <type>tar.gz</type>
                <classifier>linux_arm7</classifier>
            </dependency>
            <dependency>
                <groupId>org.eclipse.che.lib</groupId>
                <artifactId>org-eclipse-jdt-core-repack</artifactId>
                <version>${che.lib.version}</version>
            </dependency>
            <dependency>
                <groupId>org.eclipse.che.plugin</groupId>
                <artifactId>che-plugin-cpp-lang-ide</artifactId>
                <version>${che.version}</version>
            </dependency>
            <dependency>
                <groupId>org.eclipse.che.plugin</groupId>
                <artifactId>che-plugin-cpp-lang-server</artifactId>
                <version>${che.version}</version>
            </dependency>
            <dependency>
                <groupId>org.eclipse.che.plugin</groupId>
                <artifactId>che-plugin-cpp-lang-shared</artifactId>
                <version>${che.version}</version>
            </dependency>
            <dependency>
                <groupId>org.eclipse.che.plugin</groupId>
                <artifactId>che-plugin-csharp-lang-ide</artifactId>
                <version>${che.version}</version>
            </dependency>
            <dependency>
                <groupId>org.eclipse.che.plugin</groupId>
                <artifactId>che-plugin-csharp-lang-server</artifactId>
                <version>${che.version}</version>
            </dependency>
            <dependency>
                <groupId>org.eclipse.che.plugin</groupId>
                <artifactId>che-plugin-csharp-lang-shared</artifactId>
                <version>${che.version}</version>
            </dependency>
            <dependency>
                <groupId>org.eclipse.che.plugin</groupId>
                <artifactId>che-plugin-debugger-ide</artifactId>
                <version>${che.version}</version>
            </dependency>
            <dependency>
                <groupId>org.eclipse.che.plugin</groupId>
                <artifactId>che-plugin-docker-client</artifactId>
                <version>${che.version}</version>
            </dependency>
            <dependency>
                <groupId>org.eclipse.che.plugin</groupId>
                <artifactId>che-plugin-docker-machine</artifactId>
                <version>${che.version}</version>
            </dependency>
            <dependency>
                <groupId>org.eclipse.che.plugin</groupId>
                <artifactId>che-plugin-ext-dashboard-client</artifactId>
                <version>${che.version}</version>
            </dependency>
            <dependency>
                <groupId>org.eclipse.che.plugin</groupId>
                <artifactId>che-plugin-gdb-ide</artifactId>
                <version>${che.version}</version>
            </dependency>
            <dependency>
                <groupId>org.eclipse.che.plugin</groupId>
                <artifactId>che-plugin-gdb-server</artifactId>
                <version>${che.version}</version>
            </dependency>
            <dependency>
                <groupId>org.eclipse.che.plugin</groupId>
                <artifactId>che-plugin-git-ext-git</artifactId>
                <version>${che.version}</version>
            </dependency>
            <dependency>
                <groupId>org.eclipse.che.plugin</groupId>
                <artifactId>che-plugin-github-ide</artifactId>
                <version>${che.version}</version>
            </dependency>
            <dependency>
                <groupId>org.eclipse.che.plugin</groupId>
                <artifactId>che-plugin-github-oauth2</artifactId>
                <version>${che.version}</version>
            </dependency>
            <dependency>
                <groupId>org.eclipse.che.plugin</groupId>
                <artifactId>che-plugin-github-provider-github</artifactId>
                <version>${che.version}</version>
            </dependency>
            <dependency>
                <groupId>org.eclipse.che.plugin</groupId>
                <artifactId>che-plugin-github-server</artifactId>
                <version>${che.version}</version>
            </dependency>
            <dependency>
                <groupId>org.eclipse.che.plugin</groupId>
                <artifactId>che-plugin-github-shared</artifactId>
                <version>${che.version}</version>
            </dependency>
            <dependency>
                <groupId>org.eclipse.che.plugin</groupId>
                <artifactId>che-plugin-gwt-ext-gwt</artifactId>
                <version>${che.version}</version>
            </dependency>
            <dependency>
                <groupId>org.eclipse.che.plugin</groupId>
                <artifactId>che-plugin-help-ext-client</artifactId>
                <version>${che.version}</version>
            </dependency>
            <dependency>
                <groupId>org.eclipse.che.plugin</groupId>
                <artifactId>che-plugin-java-debugger-ide</artifactId>
                <version>${che.version}</version>
            </dependency>
            <dependency>
                <groupId>org.eclipse.che.plugin</groupId>
                <artifactId>che-plugin-java-debugger-server</artifactId>
                <version>${che.version}</version>
            </dependency>
            <dependency>
                <groupId>org.eclipse.che.plugin</groupId>
                <artifactId>che-plugin-java-ext-lang-client</artifactId>
                <version>${che.version}</version>
            </dependency>
            <dependency>
                <groupId>org.eclipse.che.plugin</groupId>
                <artifactId>che-plugin-java-ext-lang-server</artifactId>
                <version>${che.version}</version>
            </dependency>
            <dependency>
                <groupId>org.eclipse.che.plugin</groupId>
                <artifactId>che-plugin-java-ext-lang-shared</artifactId>
                <version>${che.version}</version>
            </dependency>
            <dependency>
                <groupId>org.eclipse.che.plugin</groupId>
                <artifactId>che-plugin-java-maven-tools</artifactId>
                <version>${che.version}</version>
            </dependency>
            <dependency>
                <groupId>org.eclipse.che.plugin</groupId>
                <artifactId>che-plugin-java-plain-ide</artifactId>
                <version>${che.version}</version>
            </dependency>
            <dependency>
                <groupId>org.eclipse.che.plugin</groupId>
                <artifactId>che-plugin-java-plain-server</artifactId>
                <version>${che.version}</version>
            </dependency>
            <dependency>
                <groupId>org.eclipse.che.plugin</groupId>
                <artifactId>che-plugin-java-plain-shared</artifactId>
                <version>${che.version}</version>
            </dependency>
            <dependency>
                <groupId>org.eclipse.che.plugin</groupId>
                <artifactId>che-plugin-json-server</artifactId>
                <version>${che.version}</version>
            </dependency>
            <dependency>
                <groupId>org.eclipse.che.plugin</groupId>
                <artifactId>che-plugin-languageserver-ide</artifactId>
                <version>${project.version}</version>
            </dependency>
            <dependency>
                <groupId>org.eclipse.che.plugin</groupId>
                <artifactId>che-plugin-machine-ext-client</artifactId>
                <version>${che.version}</version>
            </dependency>
            <dependency>
                <groupId>org.eclipse.che.plugin</groupId>
                <artifactId>che-plugin-machine-ext-server</artifactId>
                <version>${che.version}</version>
            </dependency>
            <dependency>
                <groupId>org.eclipse.che.plugin</groupId>
                <artifactId>che-plugin-machine-ssh-client</artifactId>
                <version>${che.version}</version>
            </dependency>
            <dependency>
                <groupId>org.eclipse.che.plugin</groupId>
                <artifactId>che-plugin-maven-generator-archetype</artifactId>
                <version>${che.version}</version>
            </dependency>
            <dependency>
                <groupId>org.eclipse.che.plugin</groupId>
                <artifactId>che-plugin-maven-ide</artifactId>
                <version>${che.version}</version>
            </dependency>
            <dependency>
                <groupId>org.eclipse.che.plugin</groupId>
                <artifactId>che-plugin-maven-server</artifactId>
                <version>${che.version}</version>
            </dependency>
            <dependency>
                <groupId>org.eclipse.che.plugin</groupId>
                <artifactId>che-plugin-maven-shared</artifactId>
                <version>${che.version}</version>
            </dependency>
            <dependency>
                <groupId>org.eclipse.che.plugin</groupId>
                <artifactId>che-plugin-nodejs-debugger-ide</artifactId>
                <version>${che.version}</version>
            </dependency>
            <dependency>
                <groupId>org.eclipse.che.plugin</groupId>
                <artifactId>che-plugin-nodejs-debugger-server</artifactId>
                <version>${che.version}</version>
            </dependency>
            <dependency>
                <groupId>org.eclipse.che.plugin</groupId>
                <artifactId>che-plugin-nodejs-lang-ide</artifactId>
                <version>${che.version}</version>
            </dependency>
            <dependency>
                <groupId>org.eclipse.che.plugin</groupId>
                <artifactId>che-plugin-nodejs-lang-server</artifactId>
                <version>${che.version}</version>
            </dependency>
            <dependency>
                <groupId>org.eclipse.che.plugin</groupId>
                <artifactId>che-plugin-nodejs-lang-shared</artifactId>
                <version>${che.version}</version>
            </dependency>
            <dependency>
                <groupId>org.eclipse.che.plugin</groupId>
                <artifactId>che-plugin-orion-compare</artifactId>
                <version>${che.version}</version>
            </dependency>
            <dependency>
                <groupId>org.eclipse.che.plugin</groupId>
                <artifactId>che-plugin-orion-editor</artifactId>
                <version>${che.version}</version>
            </dependency>
            <dependency>
                <groupId>org.eclipse.che.plugin</groupId>
                <artifactId>che-plugin-php-lang-ide</artifactId>
                <version>${che.version}</version>
            </dependency>
            <dependency>
                <groupId>org.eclipse.che.plugin</groupId>
                <artifactId>che-plugin-php-lang-server</artifactId>
                <version>${che.version}</version>
            </dependency>
            <dependency>
                <groupId>org.eclipse.che.plugin</groupId>
                <artifactId>che-plugin-php-lang-shared</artifactId>
                <version>${che.version}</version>
            </dependency>
            <dependency>
                <groupId>org.eclipse.che.plugin</groupId>
                <artifactId>che-plugin-product-info</artifactId>
                <version>${che.version}</version>
            </dependency>
            <dependency>
                <groupId>org.eclipse.che.plugin</groupId>
                <artifactId>che-plugin-python-lang-ide</artifactId>
                <version>${che.version}</version>
            </dependency>
            <dependency>
                <groupId>org.eclipse.che.plugin</groupId>
                <artifactId>che-plugin-python-lang-server</artifactId>
                <version>${che.version}</version>
            </dependency>
            <dependency>
                <groupId>org.eclipse.che.plugin</groupId>
                <artifactId>che-plugin-python-lang-shared</artifactId>
                <version>${che.version}</version>
            </dependency>
            <dependency>
                <groupId>org.eclipse.che.plugin</groupId>
                <artifactId>che-plugin-sdk-env-local</artifactId>
                <version>${che.version}</version>
            </dependency>
            <dependency>
                <groupId>org.eclipse.che.plugin</groupId>
                <artifactId>che-plugin-sdk-ext-plugins</artifactId>
                <version>${che.version}</version>
            </dependency>
            <dependency>
                <groupId>org.eclipse.che.plugin</groupId>
                <artifactId>che-plugin-sdk-tools</artifactId>
                <version>${che.version}</version>
            </dependency>
            <dependency>
                <groupId>org.eclipse.che.plugin</groupId>
                <artifactId>che-plugin-sdk-tools</artifactId>
                <version>${che.version}</version>
                <classifier>jar-with-dependencies</classifier>
            </dependency>
            <dependency>
                <groupId>org.eclipse.che.plugin</groupId>
                <artifactId>che-plugin-ssh-key-ide</artifactId>
                <version>${che.version}</version>
            </dependency>
            <dependency>
                <groupId>org.eclipse.che.plugin</groupId>
                <artifactId>che-plugin-ssh-key-server</artifactId>
                <version>${che.version}</version>
            </dependency>
            <dependency>
                <groupId>org.eclipse.che.plugin</groupId>
                <artifactId>che-plugin-ssh-machine</artifactId>
                <version>${che.version}</version>
            </dependency>
            <dependency>
                <groupId>org.eclipse.che.plugin</groupId>
                <artifactId>che-plugin-svn-ext-ide</artifactId>
                <version>${che.version}</version>
            </dependency>
            <dependency>
                <groupId>org.eclipse.che.plugin</groupId>
                <artifactId>che-plugin-svn-ext-server</artifactId>
                <version>${che.version}</version>
            </dependency>
            <dependency>
                <groupId>org.eclipse.che.plugin</groupId>
                <artifactId>che-plugin-svn-ext-shared</artifactId>
                <version>${che.version}</version>
            </dependency>
            <dependency>
                <groupId>org.eclipse.che.plugin</groupId>
                <artifactId>che-plugin-web-ext-web</artifactId>
                <version>${che.version}</version>
            </dependency>
            <dependency>
                <groupId>org.eclipse.che.plugin</groupId>
                <artifactId>maven-server-api</artifactId>
                <version>${che.version}</version>
            </dependency>
            <dependency>
                <groupId>org.eclipse.che.plugin</groupId>
                <artifactId>maven-server-impl</artifactId>
                <version>${che.version}</version>
            </dependency>
            <dependency>
                <groupId>org.eclipse.che.plugin</groupId>
                <artifactId>org.eclipse.core.filebuffers</artifactId>
                <version>${che.version}</version>
            </dependency>
            <dependency>
                <groupId>org.eclipse.che.plugin</groupId>
                <artifactId>org.eclipse.core.filesystem</artifactId>
                <version>${che.version}</version>
            </dependency>
            <dependency>
                <groupId>org.eclipse.che.plugin</groupId>
                <artifactId>org.eclipse.core.resources</artifactId>
                <version>${che.version}</version>
            </dependency>
            <dependency>
                <groupId>org.eclipse.che.plugin</groupId>
                <artifactId>org.eclipse.jdt.ui</artifactId>
                <version>${che.version}</version>
            </dependency>
            <dependency>
                <groupId>org.eclipse.che.plugin</groupId>
                <artifactId>org.eclipse.jface</artifactId>
                <version>${che.version}</version>
            </dependency>
            <dependency>
                <groupId>org.eclipse.che.plugin</groupId>
                <artifactId>org.eclipse.jface.text</artifactId>
                <version>${che.version}</version>
            </dependency>
            <dependency>
                <groupId>org.eclipse.che.plugin</groupId>
                <artifactId>org.eclipse.ltk.core.refactoring</artifactId>
                <version>${che.version}</version>
            </dependency>
            <dependency>
                <groupId>org.eclipse.che.plugin</groupId>
                <artifactId>org.eclipse.search</artifactId>
                <version>${che.version}</version>
            </dependency>
            <dependency>
                <groupId>org.eclipse.che.plugin</groupId>
                <artifactId>org.eclipse.ui.ide</artifactId>
                <version>${che.version}</version>
            </dependency>
            <dependency>
                <groupId>org.eclipse.che.plugin</groupId>
                <artifactId>shared</artifactId>
                <version>${che.version}</version>
            </dependency>
            <dependency>
                <groupId>org.eclipse.che.sample</groupId>
                <artifactId>che-sample-plugin-actions-ide</artifactId>
                <version>${che.version}</version>
            </dependency>
            <dependency>
                <groupId>org.eclipse.che.sample</groupId>
                <artifactId>che-sample-plugin-embedjs-ide</artifactId>
                <version>${che.version}</version>
            </dependency>
            <dependency>
                <groupId>org.eclipse.che.sample</groupId>
                <artifactId>che-sample-plugin-filetype-ide</artifactId>
                <version>${che.version}</version>
            </dependency>
            <dependency>
                <groupId>org.eclipse.che.sample</groupId>
                <artifactId>che-sample-plugin-json-ide</artifactId>
                <version>${che.version}</version>
            </dependency>
            <dependency>
                <groupId>org.eclipse.che.sample</groupId>
                <artifactId>che-sample-plugin-json-server</artifactId>
                <version>${che.version}</version>
            </dependency>
            <dependency>
                <groupId>org.eclipse.che.sample</groupId>
                <artifactId>che-sample-plugin-json-shared</artifactId>
                <version>${che.version}</version>
            </dependency>
            <dependency>
                <groupId>org.eclipse.che.sample</groupId>
                <artifactId>che-sample-plugin-nativeaccess-ide</artifactId>
                <version>${che.version}</version>
            </dependency>
            <dependency>
                <groupId>org.eclipse.che.sample</groupId>
                <artifactId>che-sample-plugin-parts-ide</artifactId>
                <version>${che.version}</version>
            </dependency>
            <dependency>
                <groupId>org.eclipse.che.sample</groupId>
                <artifactId>che-sample-plugin-serverservice-ide</artifactId>
                <version>${che.version}</version>
            </dependency>
            <dependency>
                <groupId>org.eclipse.che.sample</groupId>
                <artifactId>che-sample-plugin-serverservice-server</artifactId>
                <version>${che.version}</version>
            </dependency>
            <dependency>
                <groupId>org.eclipse.che.sample</groupId>
                <artifactId>che-sample-plugin-wizard-ide</artifactId>
                <version>${che.version}</version>
            </dependency>
            <dependency>
                <groupId>org.eclipse.che.sample</groupId>
                <artifactId>che-sample-plugin-wizard-server</artifactId>
                <version>${che.version}</version>
            </dependency>
            <dependency>
                <groupId>org.eclipse.che.sample</groupId>
                <artifactId>che-sample-plugin-wizard-shared</artifactId>
                <version>${che.version}</version>
            </dependency>
            <dependency>
                <groupId>org.eclipse.che.core</groupId>
                <artifactId>che-core-commons-test</artifactId>
                <version>${che.version}</version>
                <scope>test</scope>
            </dependency>
        </dependencies>
    </dependencyManagement>
    <repositories>
        <repository>
            <id>codenvy-public-repo</id>
            <name>codenvy public</name>
            <url>https://maven.codenvycorp.com/content/groups/public/</url>
        </repository>
        <repository>
            <id>codenvy-public-snapshots-repo</id>
            <name>codenvy public snapshots</name>
            <url>https://maven.codenvycorp.com/content/repositories/codenvy-public-snapshots/</url>
        </repository>
    </repositories>
    <pluginRepositories>
        <pluginRepository>
            <id>codenvy-public-repo</id>
            <name>codenvy public</name>
            <url>https://maven.codenvycorp.com/content/groups/public/</url>
        </pluginRepository>
        <pluginRepository>
            <id>codenvy-public-snapshots-repo</id>
            <name>codenvy public snapshots</name>
            <url>https://maven.codenvycorp.com/content/repositories/codenvy-public-snapshots/</url>
        </pluginRepository>
    </pluginRepositories>
    <profiles>
        <!-- Profile for building Che faster by skipping unit tests, license checks and other enforcement features -->
        <profile>
            <id>fast</id>
            <properties>
                <findbugs.skip>true</findbugs.skip>
                <gwt.compiler.localWorkers>2 -T 1C</gwt.compiler.localWorkers>
                <license.skip>true</license.skip>
                <mdep.analyze.skip>true</mdep.analyze.skip>
                <skipTests>true</skipTests>
            </properties>
        </profile>
    </profiles>
</project><|MERGE_RESOLUTION|>--- conflicted
+++ resolved
@@ -20,11 +20,7 @@
     </parent>
     <groupId>org.eclipse.che</groupId>
     <artifactId>che-parent</artifactId>
-<<<<<<< HEAD
     <version>5.0.0-hackathon-SNAPSHOT</version>
-=======
-    <version>5.0.0-M7-SNAPSHOT</version>
->>>>>>> e6c73ba4
     <packaging>pom</packaging>
     <name>Che Parent</name>
     <modules>
@@ -44,13 +40,8 @@
         <url>https://github.com/eclipse/che</url>
     </scm>
     <properties>
-<<<<<<< HEAD
-        <che.lib.version>5.0.0-M6-SNAPSHOT</che.lib.version>
+        <che.lib.version>5.0.0-M7-SNAPSHOT</che.lib.version>
         <che.version>5.0.0-hackathon-SNAPSHOT</che.version>
-=======
-        <che.lib.version>5.0.0-M7-SNAPSHOT</che.lib.version>
-        <che.version>5.0.0-M7-SNAPSHOT</che.version>
->>>>>>> e6c73ba4
         <specification.version>1.0-beta2</specification.version>
     </properties>
     <dependencyManagement>
