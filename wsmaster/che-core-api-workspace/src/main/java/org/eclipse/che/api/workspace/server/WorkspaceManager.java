/*******************************************************************************
 * Copyright (c) 2012-2016 Codenvy, S.A.
 * All rights reserved. This program and the accompanying materials
 * are made available under the terms of the Eclipse Public License v1.0
 * which accompanies this distribution, and is available at
 * http://www.eclipse.org/legal/epl-v10.html
 *
 * Contributors:
 *   Codenvy, S.A. - initial API and implementation
 *******************************************************************************/
package org.eclipse.che.api.workspace.server;

import com.google.common.annotations.VisibleForTesting;
import com.google.common.util.concurrent.ThreadFactoryBuilder;
import com.google.inject.Inject;

import org.eclipse.che.account.api.AccountManager;
import org.eclipse.che.account.shared.model.Account;
import org.eclipse.che.api.core.ApiException;
import org.eclipse.che.api.core.BadRequestException;
import org.eclipse.che.api.core.ConflictException;
import org.eclipse.che.api.core.NotFoundException;
import org.eclipse.che.api.core.ServerException;
import org.eclipse.che.api.core.model.machine.MachineConfig;
import org.eclipse.che.api.core.model.workspace.Workspace;
import org.eclipse.che.api.core.model.workspace.WorkspaceConfig;
import org.eclipse.che.api.core.model.workspace.WorkspaceStatus;
import org.eclipse.che.api.core.notification.EventService;
import org.eclipse.che.api.machine.server.exception.SnapshotException;
<<<<<<< HEAD
import org.eclipse.che.api.machine.server.spi.SnapshotDao;
=======
>>>>>>> 780c97c1
import org.eclipse.che.api.machine.server.model.impl.MachineImpl;
import org.eclipse.che.api.machine.server.model.impl.SnapshotImpl;
import org.eclipse.che.api.machine.server.spi.Instance;
import org.eclipse.che.api.machine.server.spi.SnapshotDao;
import org.eclipse.che.api.workspace.server.WorkspaceRuntimes.RuntimeDescriptor;
import org.eclipse.che.api.workspace.server.event.WorkspaceCreatedEvent;
import org.eclipse.che.api.workspace.server.model.impl.WorkspaceConfigImpl;
import org.eclipse.che.api.workspace.server.model.impl.WorkspaceImpl;
import org.eclipse.che.api.workspace.server.model.impl.WorkspaceRuntimeImpl;
import org.eclipse.che.api.workspace.server.spi.WorkspaceDao;
import org.eclipse.che.api.workspace.shared.Constants;
import org.eclipse.che.api.workspace.shared.dto.event.WorkspaceStatusEvent;
import org.eclipse.che.api.workspace.shared.dto.event.WorkspaceStatusEvent.EventType;
import org.eclipse.che.commons.annotation.Nullable;
import org.eclipse.che.commons.env.EnvironmentContext;
import org.eclipse.che.commons.lang.concurrent.ThreadLocalPropagateContext;
import org.eclipse.che.commons.subject.Subject;
import org.eclipse.che.dto.server.DtoFactory;
import org.slf4j.Logger;
import org.slf4j.LoggerFactory;

import javax.inject.Named;
import javax.inject.Singleton;
import java.util.ArrayList;
import java.util.Collection;
import java.util.Collections;
import java.util.List;
import java.util.Map;
import java.util.concurrent.ExecutorService;
import java.util.concurrent.Executors;

import static com.google.common.base.MoreObjects.firstNonNull;
import static java.lang.Boolean.parseBoolean;
import static java.lang.String.format;
import static java.lang.System.currentTimeMillis;
import static java.util.Arrays.asList;
import static java.util.Collections.emptyMap;
import static java.util.Comparator.comparing;
import static java.util.Objects.requireNonNull;
import static org.eclipse.che.api.core.model.workspace.WorkspaceStatus.RUNNING;
import static org.eclipse.che.api.core.model.workspace.WorkspaceStatus.STOPPED;
import static org.eclipse.che.api.workspace.shared.Constants.AUTO_CREATE_SNAPSHOT;
import static org.eclipse.che.api.workspace.shared.Constants.AUTO_RESTORE_FROM_SNAPSHOT;
import static org.eclipse.che.api.workspace.shared.Constants.WORKSPACE_STOPPED_BY;
import static org.eclipse.che.api.workspace.shared.dto.event.WorkspaceStatusEvent.EventType.SNAPSHOT_CREATED;
import static org.eclipse.che.api.workspace.shared.dto.event.WorkspaceStatusEvent.EventType.SNAPSHOT_CREATING;
import static org.eclipse.che.api.workspace.shared.dto.event.WorkspaceStatusEvent.EventType.SNAPSHOT_CREATION_ERROR;

/**
 * Facade for Workspace related operations.
 *
 * @author gazarenkov
 * @author Alexander Garagatyi
 * @author Yevhenii Voevodin
 * @author Igor Vinokur
 */
@Singleton
public class WorkspaceManager {

    private static final Logger LOG = LoggerFactory.getLogger(WorkspaceManager.class);

    /** This attribute describes time when workspace was created. */
    public static final String CREATED_ATTRIBUTE_NAME = "created";
    /** This attribute describes time when workspace was last update or started/stopped/recovered. */
    public static final String UPDATED_ATTRIBUTE_NAME = "updated";

    private final WorkspaceDao      workspaceDao;
    private final WorkspaceRuntimes runtimes;
    private final EventService      eventService;
    private final ExecutorService   executor;
    private final AccountManager    accountManager;
    private final boolean           defaultAutoSnapshot;
    private final boolean           defaultAutoRestore;
    private final SnapshotDao       snapshotDao;

    @Inject
    public WorkspaceManager(WorkspaceDao workspaceDao,
                            WorkspaceRuntimes workspaceRegistry,
                            EventService eventService,
                            AccountManager accountManager,
                            @Named("workspace.runtime.auto_snapshot") boolean defaultAutoSnapshot,
                            @Named("workspace.runtime.auto_restore") boolean defaultAutoRestore,
                            SnapshotDao snapshotDao) {
        this.workspaceDao = workspaceDao;
        this.runtimes = workspaceRegistry;
        this.accountManager = accountManager;
        this.eventService = eventService;
        this.defaultAutoSnapshot = defaultAutoSnapshot;
        this.defaultAutoRestore = defaultAutoRestore;
        this.snapshotDao = snapshotDao;

        executor = Executors.newCachedThreadPool(new ThreadFactoryBuilder().setNameFormat("WorkspaceManager-%d")
                                                                           .setDaemon(true)
                                                                           .build());
    }

    /**
     * Creates a new {@link WorkspaceImpl} instance based on the given configuration.
     *
     * @param config
     *         the workspace config to create the new workspace instance
     * @param namespace
     *         workspace name is unique in this namespace
     * @return new workspace instance
     * @throws NullPointerException
     *         when either {@code config} or {@code owner} is null
     * @throws NotFoundException
     *         when account with given id was not found
     * @throws ConflictException
     *         when any conflict occurs (e.g Workspace with such name already exists for {@code owner})
     * @throws ServerException
     *         when any other error occurs
     */
    public WorkspaceImpl createWorkspace(WorkspaceConfig config,
                                         String namespace) throws ServerException,
                                                                  ConflictException,
                                                                  NotFoundException {
        requireNonNull(config, "Required non-null config");
        requireNonNull(namespace, "Required non-null namespace");
        return normalizeState(doCreateWorkspace(config,
                                                accountManager.getByName(namespace),
                                                emptyMap(),
                                                false));
    }

    /**
     * Creates a new {@link Workspace} instance based on
     * the given configuration and the instance attributes.
     *
     * @param config
     *         the workspace config to create the new workspace instance
     * @param namespace
     *         workspace name is unique in this namespace
     * @param attributes
     *         workspace instance attributes
     * @return new workspace instance
     * @throws NullPointerException
     *         when either {@code config} or {@code owner} is null
     * @throws NotFoundException
     *         when account with given id was not found
     * @throws ConflictException
     *         when any conflict occurs (e.g Workspace with such name already exists for {@code owner})
     * @throws ServerException
     *         when any other error occurs
     */
    public WorkspaceImpl createWorkspace(WorkspaceConfig config,
                                         String namespace,
                                         Map<String, String> attributes) throws ServerException,
                                                                                NotFoundException,
                                                                                ConflictException {
        requireNonNull(config, "Required non-null config");
        requireNonNull(namespace, "Required non-null namespace");
        requireNonNull(attributes, "Required non-null attributes");
        return normalizeState(doCreateWorkspace(config,
                                                accountManager.getByName(namespace),
                                                attributes,
                                                false));
    }

    /**
     * Gets workspace by composite key.
     *
     * <p> Key rules:
     * <ul>
     * <li>If it doesn't contain <b>:</b> character then that key is id(e.g. workspace123456)
     * <li>If it contains <b>:</b> character then that key is combination of user name and workspace name
     * <li><b></>:workspace_name</b> is valid abstract key and user will be detected from Environment.
     * <li><b>user_name:</b> is not valid abstract key
     * </ul>
     *
     * @param key
     *         composite key(e.g. workspace 'id' or 'namespace:name')
     * @return the workspace instance
     * @throws NullPointerException
     *         when {@code key} is null
     * @throws NotFoundException
     *         when workspace doesn't exist
     * @throws ServerException
     *         when any server error occurs
     */
    public WorkspaceImpl getWorkspace(String key) throws NotFoundException, ServerException {
        requireNonNull(key, "Required non-null workspace key");
        return normalizeState(getByKey(key));
    }

    /**
     * Gets workspace by name and owner.
     *
     * <p>Returned instance status is either {@link WorkspaceStatus#STOPPED}
     * or  defined by its runtime(if exists).
     *
     * @param name
     *         the name of the workspace
     * @param namespace
     *         the owner of the workspace
     * @return the workspace instance
     * @throws NotFoundException
     *         when workspace with such id doesn't exist
     * @throws ServerException
     *         when any server error occurs
     */
    public WorkspaceImpl getWorkspace(String name, String namespace) throws NotFoundException, ServerException {
        requireNonNull(name, "Required non-null workspace name");
        requireNonNull(namespace, "Required non-null workspace owner");
        return normalizeState(workspaceDao.get(name, namespace));
    }

    /**
     * Gets list of workspaces which user can read
     *
     * <p>Returned workspaces have either {@link WorkspaceStatus#STOPPED} status
     * or status defined by their runtime instances(if those exist).
     *
     * @param user
     *         the id of the user
     * @return the list of workspaces or empty list if user can't read any workspace
     * @throws NullPointerException
     *         when {@code user} is null
     * @throws ServerException
     *         when any server error occurs while getting workspaces with {@link WorkspaceDao#getWorkspaces(String)}
     */
    public List<WorkspaceImpl> getWorkspaces(String user) throws ServerException {
        requireNonNull(user, "Required non-null user id");
        final List<WorkspaceImpl> workspaces = workspaceDao.getWorkspaces(user);
        for (WorkspaceImpl workspace : workspaces) {
            normalizeState(workspace);
        }
        return workspaces;
    }

    /**
     * Gets list of workspaces which has given namespace
     *
     * <p>Returned workspaces have either {@link WorkspaceStatus#STOPPED} status
     * or status defined by their runtime instances(if those exist).
     *
     * @param namespace
     *         the namespace to find workspaces
     * @return the list of workspaces or empty list if no matches
     * @throws NullPointerException
     *         when {@code namespace} is null
     * @throws ServerException
     *         when any server error occurs while getting workspaces with {@link WorkspaceDao#getByNamespace(String)}
     */
    public List<WorkspaceImpl> getByNamespace(String namespace) throws ServerException {
        requireNonNull(namespace, "Required non-null namespace");
        final List<WorkspaceImpl> workspaces = workspaceDao.getByNamespace(namespace);
        for (WorkspaceImpl workspace : workspaces) {
            normalizeState(workspace);
        }
        return workspaces;
    }

    /**
     * Updates an existing workspace with a new configuration.
     *
     * <p>Replace strategy is used for workspace update, it means
     * that existing workspace data will be replaced with given {@code update}.
     *
     * @param update
     *         workspace update
     * @return updated instance of the workspace
     * @throws NullPointerException
     *         when either {@code workspaceId} or {@code update} is null
     * @throws NotFoundException
     *         when workspace with given id doesn't exist
     * @throws ConflictException
     *         when any conflict occurs (e.g Workspace with such name already exists in {@code namespace})
     * @throws ServerException
     *         when any other error occurs
     */
    public WorkspaceImpl updateWorkspace(String id, Workspace update) throws ConflictException,
                                                                             ServerException,
                                                                             NotFoundException {
        requireNonNull(id, "Required non-null workspace id");
        requireNonNull(update, "Required non-null workspace update");
        final WorkspaceImpl workspace = workspaceDao.get(id);
        ensureRuntimeInfoNotChangedIfWorkspaceRunning(id, workspace, update);
        updateWorkspaceSnapshots(id, workspace, update);
        workspace.setConfig(new WorkspaceConfigImpl(update.getConfig()));
        update.getAttributes().put(UPDATED_ATTRIBUTE_NAME, Long.toString(currentTimeMillis()));
        workspace.setAttributes(update.getAttributes());
        return normalizeState(workspaceDao.update(workspace));
    }

    /**
     * Removes workspace with specified identifier.
     *
     * <p>Does not remove the workspace if it has the runtime,
     * throws {@link ConflictException} in this case.
     * Won't throw any exception if workspace doesn't exist.
     *
     * @param workspaceId
     *         workspace id to remove workspace
     * @throws ConflictException
     *         when workspace has runtime
     * @throws ServerException
     *         when any server error occurs
     * @throws NullPointerException
     *         when {@code workspaceId} is null
     */
    public void removeWorkspace(String workspaceId) throws ConflictException, ServerException {
        requireNonNull(workspaceId, "Required non-null workspace id");
        if (runtimes.hasRuntime(workspaceId)) {
            throw new ConflictException("The workspace '" + workspaceId + "' is currently running and cannot be removed.");
        }

        workspaceDao.remove(workspaceId);
        LOG.info("Workspace '{}' removed by user '{}'", workspaceId, sessionUserNameOr("undefined"));
    }

    /**
     * Asynchronously starts certain workspace with specified environment and account.
     *
     * @param workspaceId
     *         identifier of workspace which should be started
     * @param envName
     *         name of environment or null, when default environment should be used
     * @param restore
     *         if <code>true</code> workspace will be restored from snapshot if snapshot exists,
     *         otherwise (if snapshot does not exist) workspace will be started from default source.
     *         If <code>false</code> workspace will be started from default source,
     *         even if auto-restore is enabled and snapshot exists.
     *         If <code>null</code> workspace will be restored from snapshot
     *         only if workspace has `auto-restore` attribute set to <code>true</code>,
     *         or system wide parameter `auto-restore` is enabled and snapshot exists.
     *         <p>
     *         This parameter has the highest priority to define if it is needed to restore from snapshot or not.
     *         If it is not defined workspace `auto-restore` attribute will be checked, then if last is not defined
     *         system wide `auto-restore` parameter will be checked.
     * @return starting workspace
     * @throws NullPointerException
     *         when {@code workspaceId} is null
     * @throws NotFoundException
     *         when workspace with given {@code workspaceId} doesn't exist
     * @throws ServerException
     *         when any other error occurs during workspace start
     */
    public WorkspaceImpl startWorkspace(String workspaceId,
                                        @Nullable String envName,
                                        @Nullable Boolean restore) throws NotFoundException,
                                                                          ServerException,
                                                                          ConflictException {
        requireNonNull(workspaceId, "Required non-null workspace id");
        final WorkspaceImpl workspace = workspaceDao.get(workspaceId);
        final String restoreAttr = workspace.getAttributes().get(AUTO_RESTORE_FROM_SNAPSHOT);
        final boolean autoRestore = restoreAttr == null ? defaultAutoRestore : parseBoolean(restoreAttr);
        final boolean snapshotExists = !getSnapshot(workspaceId).isEmpty();
        return performAsyncStart(workspace, envName, firstNonNull(restore, autoRestore) && snapshotExists);
    }

    /**
     * Asynchronously starts workspace from the given configuration.
     *
     * @param config
     *         workspace configuration from which workspace is created and started
     * @param namespace
     *         workspace name is unique in this namespace
     * @return starting workspace
     * @throws NullPointerException
     *         when {@code workspaceId} is null
     * @throws NotFoundException
     *         when workspace with given {@code workspaceId} doesn't exist
     * @throws ServerException
     *         when any other error occurs during workspace start
     */
    public WorkspaceImpl startWorkspace(WorkspaceConfig config,
                                        String namespace,
                                        boolean isTemporary) throws ServerException,
                                                                    NotFoundException,
                                                                    ConflictException {
        requireNonNull(config, "Required non-null configuration");
        requireNonNull(namespace, "Required non-null namespace");
        final WorkspaceImpl workspace = doCreateWorkspace(config,
                                                          accountManager.getByName(namespace),
                                                          emptyMap(),
                                                          isTemporary);
        performAsyncStart(workspace, workspace.getConfig().getDefaultEnv(), false);
        return normalizeState(workspace);
    }

    /**
     * Starts machine in running workspace
     *
     * @param machineConfig
     *         configuration of machine to start
     * @param workspaceId
     *         id of workspace in which machine should be started
     * @throws NotFoundException
     *         if machine type from recipe is unsupported
     * @throws NotFoundException
     *         if no instance provider implementation found for provided machine type
     * @throws ConflictException
     *         if machine with given name already exists
     * @throws ConflictException
     *         if workspace is not in RUNNING state
     * @throws BadRequestException
     *         if machine name is invalid
     * @throws ServerException
     *         if any other exception occurs during starting
     */
    public void startMachine(MachineConfig machineConfig,
                             String workspaceId) throws ServerException,
                                                        ConflictException,
                                                        BadRequestException,
                                                        NotFoundException {

        final WorkspaceImpl workspace = getWorkspace(workspaceId);
        if (RUNNING != workspace.getStatus()) {
            throw new ConflictException(format("Workspace '%s' is not running, new machine can't be started", workspaceId));
        }

        performAsyncStart(machineConfig, workspaceId);
    }

    /**
     * Asynchronously stops the workspace.
     *
     * @param workspaceId
     *         the id of the workspace to stop
     * @throws ServerException
     *         when any server error occurs
     * @throws NullPointerException
     *         when {@code workspaceId} is null
     * @throws NotFoundException
     *         when workspace {@code workspaceId} doesn't have runtime
     */
    public void stopWorkspace(String workspaceId) throws ServerException,
                                                         NotFoundException,
                                                         ConflictException {
        stopWorkspace(workspaceId, null);
    }

    /**
     * Asynchronously stops the workspace,
     * creates a snapshot of it if {@code createSnapshot} is set to true.
     *
     * @param workspaceId
     *         the id of the workspace to stop
     * @param createSnapshot
     *         true if create snapshot, false if don't,
     *         null if default behaviour should be used
     * @throws ServerException
     *         when any server error occurs
     * @throws NullPointerException
     *         when {@code workspaceId} is null
     * @throws NotFoundException
     *         when workspace {@code workspaceId} doesn't have runtime
     */
    public void stopWorkspace(String workspaceId, @Nullable Boolean createSnapshot) throws ConflictException,
                                                                                           NotFoundException,
                                                                                           ServerException {
        requireNonNull(workspaceId, "Required non-null workspace id");
        final WorkspaceImpl workspace = normalizeState(workspaceDao.get(workspaceId));
        checkWorkspaceIsRunning(workspace, "stop");
        performAsyncStop(workspace, createSnapshot);
    }

    /**
     * Creates snapshot of runtime workspace.
     *
     * <p>Basically creates {@link SnapshotImpl snapshot} instance for each machine from
     * runtime workspace's active environment.
     *
     * <p> If snapshot of workspace's dev machine was created successfully
     * publishes {@link EventType#SNAPSHOT_CREATED} event, otherwise publishes {@link EventType#SNAPSHOT_CREATION_ERROR}
     * with appropriate error message.
     *
     * <p> Note that:
     * <br>Snapshots are created asynchronously
     * <br>If snapshot creation for one machine failed, it wouldn't affect another snapshot creations
     *
     * @param workspaceId
     *         runtime workspace id
     * @throws NullPointerException
     *         when {@code workspaceId} is null
     * @throws NotFoundException
     *         when runtime workspace with given id does not exist
     * @throws ServerException
     *         when any other error occurs
     * @throws ConflictException
     *         when workspace is not running
     */
    public void createSnapshot(String workspaceId) throws NotFoundException,
                                                          ServerException,
                                                          ConflictException {
        requireNonNull(workspaceId, "Required non-null workspace id");
        final WorkspaceImpl workspace = normalizeState(workspaceDao.get(workspaceId));
        checkWorkspaceIsRunning(workspace, "create a snapshot of");
        executor.execute(ThreadLocalPropagateContext.wrap(() -> {
            createSnapshotSync(workspace.getNamespace(),
                               workspaceId,
                               workspace.getRuntime().getActiveEnv());
        }));
    }

    /**
     * Returns list of machine snapshots which are related to workspace with given id.
     *
     * @param workspaceId
     *         workspace id to get snapshot
     * @return list of machine snapshots related to given workspace
     * @throws NullPointerException
     *         when {@code workspaceId} is null
     * @throws NotFoundException
     *         when workspace with given id doesn't exists
     * @throws ServerException
     *         when any other error occurs
     */
    public List<SnapshotImpl> getSnapshot(String workspaceId) throws ServerException, NotFoundException {
        requireNonNull(workspaceId, "Required non-null workspace id");
        // check if workspace exists
        workspaceDao.get(workspaceId);
        return snapshotDao.findSnapshots(workspaceId);
    }

    /**
     * Removes all snapshots of workspace machines.
     * Continues to remove snapshots even when removal of some of them fails.
     *
     * @param workspaceId
     *         workspace id to remove machine snapshots
     * @throws NotFoundException
     *         when workspace with given id doesn't exists
     * @throws ServerException
     *         when any other error occurs
     */
    public void removeSnapshots(String workspaceId) throws NotFoundException, ServerException {
        List<SnapshotImpl> snapshots = getSnapshot(workspaceId);
        for (SnapshotImpl snapshot : snapshots) {
            try {
                runtimes.removeSnapshot(snapshot);
                snapshotDao.removeSnapshot(snapshot.getId());
            } catch (Exception e) {
                LOG.error(e.getLocalizedMessage(), e);
            }
        }
    }

    /**
     * Stops machine in running workspace.
     *
     * @param workspaceId
     *         ID of workspace that owns machine
     * @param machineId
     *         ID of machine that should be stopped
     * @throws NotFoundException
     *         if machine is not found in running workspace
     * @throws ConflictException
     *         if workspace is not running
     * @throws ConflictException
     *         if machine stop is forbidden (e.g. machine is dev-machine)
     * @throws ServerException
     *         if other error occurs
     */
    public void stopMachine(String workspaceId,
                            String machineId) throws NotFoundException,
                                                     ServerException,
                                                     ConflictException {
        requireNonNull(workspaceId, "Required non-null workspace id");
        requireNonNull(machineId, "Required non-null machine id");
        final WorkspaceImpl workspace = normalizeState(workspaceDao.get(workspaceId));
        checkWorkspaceIsRunning(workspace, format("stop machine with ID '%s' of", machineId));
        runtimes.stopMachine(workspaceId, machineId);
    }

    /**
     * Retrieves machine instance that allows to execute commands in a machine.
     *
     * @param workspaceId
     *         ID of workspace that owns machine
     * @param machineId
     *         ID of requested machine
     * @return instance of requested machine
     * @throws NotFoundException
     *         if workspace is not running
     * @throws NotFoundException
     *         if machine is not found in the workspace
     */
    public Instance getMachineInstance(String workspaceId,
                                       String machineId) throws NotFoundException,
                                                                ServerException {
        requireNonNull(workspaceId, "Required non-null workspace id");
        requireNonNull(machineId, "Required non-null machine id");
        normalizeState(workspaceDao.get(workspaceId));
        return runtimes.getMachine(workspaceId, machineId);
    }

    /** Asynchronously starts given workspace. */
    @VisibleForTesting
    WorkspaceImpl performAsyncStart(WorkspaceImpl workspace,
                                    String envName,
                                    boolean recover) throws ConflictException, NotFoundException, ServerException {
        if (envName != null && !workspace.getConfig()
                                         .getEnvironments()
                                         .containsKey(envName)) {
            throw new NotFoundException(format("Workspace '%s:%s' doesn't contain environment '%s'",
                                               workspace.getNamespace(),
                                               workspace.getConfig().getName(),
                                               envName));
        }
        // WorkspaceRuntimes performs this check as well
        // but this check needed here because permanent workspace start performed asynchronously
        // which means that even if workspace runtimes won't start workspace client receives workspace object
        // with starting status, this check prevents it and throws appropriate exception
        try {
            final RuntimeDescriptor descriptor = runtimes.get(workspace.getId());
            throw new ConflictException(format("Could not start workspace '%s' because its status is '%s'",
                                               workspace.getConfig().getName(),
                                               descriptor.getRuntimeStatus()));
        } catch (NotFoundException ignored) {
            // it is okay if workspace does not exist in runtimes
        }

        workspace.getAttributes().put(UPDATED_ATTRIBUTE_NAME, Long.toString(currentTimeMillis()));
        workspaceDao.update(workspace);

        executor.execute(ThreadLocalPropagateContext.wrap(() -> {
            try {
                final String env = firstNonNull(envName, workspace.getConfig().getDefaultEnv());
                runtimes.start(workspace, env, recover);
                LOG.info("Workspace '{}:{}' with id '{}' started by user '{}'",
                         workspace.getNamespace(),
                         workspace.getConfig().getName(),
                         workspace.getId(),
                         sessionUserNameOr("undefined"));
            } catch (RuntimeException | ApiException ex) {
                if (workspace.isTemporary()) {
                    try {
                        removeWorkspace(workspace.getId());
                    } catch (ConflictException | ServerException rmEx) {
                        LOG.error("Couldn't remove temporary workspace {}, because : {}",
                                  workspace.getId(),
                                  rmEx.getLocalizedMessage());
                    }
                }
                LOG.error(ex.getLocalizedMessage(), ex);
            }
        }));
        return normalizeState(workspace);
    }

    /**
     * Asynchronously creates a snapshot(if workspace contains {@link Constants#AUTO_CREATE_SNAPSHOT}
     * attribute set to true) and then stops the workspace(even if snapshot creation failed).
     */
    @VisibleForTesting
    void performAsyncStop(WorkspaceImpl workspace, @Nullable Boolean createSnapshot) throws ConflictException {
        checkWorkspaceIsRunning(workspace, "stop");

        final boolean snapshotBeforeStop;
        if (workspace.isTemporary()) {
            snapshotBeforeStop = false;
        } else if (createSnapshot != null) {
            snapshotBeforeStop = createSnapshot;
        } else if (workspace.getAttributes().containsKey(AUTO_CREATE_SNAPSHOT)) {
            snapshotBeforeStop = parseBoolean(workspace.getAttributes().get(AUTO_CREATE_SNAPSHOT));
        } else {
            snapshotBeforeStop = defaultAutoSnapshot;
        }

        executor.execute(ThreadLocalPropagateContext.wrap(() -> {
            final String stoppedBy = sessionUserNameOr(workspace.getAttributes().get(WORKSPACE_STOPPED_BY));
            LOG.info("Workspace '{}:{}' with id '{}' is being stopped by user '{}'",
                     workspace.getNamespace(),
                     workspace.getConfig().getName(),
                     workspace.getId(),
                     firstNonNull(stoppedBy, "undefined"));
            if (snapshotBeforeStop && !createSnapshotSync(workspace.getNamespace(),
                                                          workspace.getId(),
                                                          workspace.getRuntime().getActiveEnv())) {
                LOG.warn("Could not create a snapshot of the workspace '{}:{}' with workspace id '{}'. The workspace will be stopped",
                         workspace.getNamespace(),
                         workspace.getConfig().getName(),
                         workspace.getId());
            }
            try {
                runtimes.stop(workspace.getId());
                if (workspace.isTemporary()) {
                    workspaceDao.remove(workspace.getId());
                } else {
                    workspace.getAttributes().put(UPDATED_ATTRIBUTE_NAME, Long.toString(currentTimeMillis()));
                    workspaceDao.update(workspace);
                }
                LOG.info("Workspace '{}:{}' with id '{}' stopped by user '{}'",
                         workspace.getNamespace(),
                         workspace.getConfig().getName(),
                         workspace.getId(),
                         firstNonNull(stoppedBy, "undefined"));
            } catch (RuntimeException | ConflictException | NotFoundException | ServerException ex) {
                LOG.error(ex.getLocalizedMessage(), ex);
            }
        }));
    }

    private void performAsyncStart(MachineConfig machineConfig, String workspaceId) {
        executor.execute(ThreadLocalPropagateContext.wrap(() -> {
            try {
                runtimes.startMachine(workspaceId, machineConfig);
            } catch (ApiException e) {
                LOG.error(e.getLocalizedMessage(), e);
            }
        }));
    }

    /**
     * Synchronously creates snapshot of the workspace.
     *
     * @return true if snapshot of dev-machine was successfully created
     * otherwise returns false.
     */
    @VisibleForTesting
    boolean createSnapshotSync(String namespace, String workspaceId, String envName) {
        try {
            runtimes.beginSnapshotting(workspaceId);
        } catch (NotFoundException | ConflictException x) {
            LOG.warn("Couldn't start snapshot creation of workspace '{}' due to error: '{}'",
                     workspaceId,
                     x.getMessage());
            return false;
        }

        publishEvent(SNAPSHOT_CREATING, workspaceId);

        final List<MachineImpl> machines;
        try {
            machines = runtimes.get(workspaceId).getRuntime().getMachines();
        } catch (Exception x) {
            throw new IllegalStateException(x.getLocalizedMessage(), x);
        }

        LOG.info("Creating snapshot of workspace '{}', machines to snapshot: '{}'", workspaceId, machines.size());
        final List<SnapshotImpl> newSnapshots = new ArrayList<>(machines.size());
        Collections.sort(machines, comparing(m -> !m.getConfig().isDev(), Boolean::compare));
        for (MachineImpl machine : machines) {
            try {
                newSnapshots.add(runtimes.saveMachine(namespace, workspaceId, machine.getId()));
            } catch (Exception x) {
                if (machine.getConfig().isDev()) {
                    runtimes.finishSnapshotting(workspaceId);
                    publishEvent(SNAPSHOT_CREATION_ERROR, workspaceId, x.getMessage());
                    return false;
                }
                LOG.warn(format("Couldn't create snapshot of machine '%s:%s:%s' in workspace '%s'",
                                namespace,
                                machine.getEnvName(),
                                machine.getConfig().getName(),
                                workspaceId));
            }
        }

        try {
            LOG.info("Saving new snapshots metadata, workspace id '{}'", workspaceId);
            final List<SnapshotImpl> removed = snapshotDao.replaceSnapshots(workspaceId, envName, newSnapshots);
            if (!removed.isEmpty()) {
                LOG.info("Removing old snapshots, workspace id '{}', snapshots to remove '{}'", workspaceId, removed.size());
                removeSnapshotsBinaries(removed);
            }
        } catch (SnapshotException x) {
            LOG.error(format("Couldn't remove existing snapshots metadata for workspace '%s'", workspaceId), x);
            LOG.info("Removing newly created snapshots, workspace id '{}', snapshots to remove '{}'", workspaceId, newSnapshots.size());
            removeSnapshotsBinaries(newSnapshots);
            runtimes.finishSnapshotting(workspaceId);
            publishEvent(SNAPSHOT_CREATION_ERROR, workspaceId, x.getMessage());
            return false;
        }

        runtimes.finishSnapshotting(workspaceId);
        publishEvent(SNAPSHOT_CREATED, workspaceId);

        return true;
    }

    private void removeSnapshotsBinaries(Collection<? extends SnapshotImpl> snapshots) {
        for (SnapshotImpl snapshot : snapshots) {
            try {
                runtimes.removeSnapshot(snapshot);
            } catch (ServerException | NotFoundException x) {
                LOG.error(format("Couldn't remove snapshot '%s', workspace id '%s'",
                                 snapshot.getId(),
                                 snapshot.getWorkspaceId()),
                          x);
            }
        }
    }

<<<<<<< HEAD
    private void updateWorkspaceSnapshots(String workspaceId, Workspace workspace, Workspace update) throws SnapshotException {
        if (!workspace.getConfig().getDefaultEnv().equals(update.getConfig().getDefaultEnv())) { // TODO non-default env
            for (SnapshotImpl snapshot : snapshotDao.findSnapshots(workspaceId)) {
                snapshot.setEnvName(update.getConfig().getDefaultEnv()); // TODO non-default env
                snapshotDao.updateSnapshot(snapshot);
            }
        }
    }
=======
>>>>>>> 780c97c1

    @VisibleForTesting
    void checkWorkspaceIsRunning(WorkspaceImpl workspace, String operation) throws ConflictException {
        if (workspace.getStatus() != RUNNING) {
            throw new ConflictException(format("Could not %s the workspace '%s:%s' because its status is '%s'.",
                                               operation,
                                               workspace.getNamespace(),
                                               workspace.getConfig().getName(),
                                               workspace.getStatus()));
        }
    }

    private Subject sessionUser() {
        return EnvironmentContext.getCurrent().getSubject();
    }

    private String sessionUserNameOr(String nameIfNoUser) {
        final Subject subject;
        if (EnvironmentContext.getCurrent() != null && (subject = EnvironmentContext.getCurrent().getSubject()) != null) {
            return subject.getUserName();
        }
        return nameIfNoUser;
    }

    private WorkspaceImpl normalizeState(WorkspaceImpl workspace) throws ServerException {
        try {
            return normalizeState(workspace, runtimes.get(workspace.getId()));
        } catch (NotFoundException e) {
            return normalizeState(workspace, null);
        }
    }

    private void publishEvent(EventType type, String workspaceId, String error) {
        eventService.publish(DtoFactory.newDto(WorkspaceStatusEvent.class)
                                       .withEventType(type)
                                       .withWorkspaceId(workspaceId)
                                       .withError(error));
    }

    private void publishEvent(EventType type, String workspaceId) {
        publishEvent(type, workspaceId, null);
    }

    private WorkspaceImpl normalizeState(WorkspaceImpl workspace, RuntimeDescriptor descriptor) {
        if (descriptor != null) {
            workspace.setStatus(descriptor.getRuntimeStatus());
            workspace.setRuntime(new WorkspaceRuntimeImpl(descriptor.getRuntime()));
        } else {
            workspace.setStatus(STOPPED);
        }
        return workspace;
    }

    private WorkspaceImpl doCreateWorkspace(WorkspaceConfig config,
                                            Account account,
                                            Map<String, String> attributes,
                                            boolean isTemporary) throws NotFoundException,
                                                                        ServerException,
                                                                        ConflictException {
        final WorkspaceImpl workspace = WorkspaceImpl.builder()
                                                     .generateId()
                                                     .setConfig(config)
                                                     .setAccount(account)
                                                     .setAttributes(attributes)
                                                     .setTemporary(isTemporary)
                                                     .build();
        workspace.getAttributes().put(CREATED_ATTRIBUTE_NAME, Long.toString(currentTimeMillis()));
        workspaceDao.create(workspace);
        LOG.info("Workspace '{}:{}' with id '{}' created by user '{}'",
                 account.getName(),
                 workspace.getConfig().getName(),
                 workspace.getId(),
                 sessionUserNameOr("undefined"));
        eventService.publish(new WorkspaceCreatedEvent(workspace));
        return workspace;
    }

    /*
    * Get workspace using composite key.
    *
    */
    private WorkspaceImpl getByKey(String key) throws NotFoundException, ServerException {
        String[] parts = key.split(":", -1); // -1 is to prevent skipping trailing part
        if (parts.length == 1) {
            return workspaceDao.get(key);
        }
        final String nsPart = parts[0];
        final String wsName = parts[1];
        final String namespace = nsPart.isEmpty() ? sessionUser().getUserName() : nsPart;
        return workspaceDao.get(wsName, namespace);
    }
<<<<<<< HEAD

    /** Returns true if workspace exists and false otherwise. */
    private boolean exists(String workspaceId) throws ServerException {
        try {
            workspaceDao.get(workspaceId);
        } catch (NotFoundException x) {
            return false;
        }
        return true;
    }

    /**
     * Checks whether possible to update workspace parameters.
     * If no, ConflictException will be thrown.
     *
     * @param id
     *         id of workspace under updating
     * @param workspace
     *         original workspace
     * @param update
     *         update workspace request
     * @throws ConflictException
     *         if some updates cannot be applied now
     */
    private void ensureRuntimeInfoNotChangedIfWorkspaceRunning(String id, Workspace workspace, Workspace update) throws ConflictException {
        if (runtimes.hasRuntime(id)) { // we can change any parameter in stopped workspace
            String activeEnv = workspace.getRuntime().getActiveEnv();
            if (!workspace.getConfig().getEnvironments().get(activeEnv).equals(update.getConfig().getEnvironments().get(activeEnv))) {
                throw new ConflictException("Cannot affect active environment name when workspace is running");
            }
        }
    }

=======
>>>>>>> 780c97c1
}<|MERGE_RESOLUTION|>--- conflicted
+++ resolved
@@ -27,10 +27,7 @@
 import org.eclipse.che.api.core.model.workspace.WorkspaceStatus;
 import org.eclipse.che.api.core.notification.EventService;
 import org.eclipse.che.api.machine.server.exception.SnapshotException;
-<<<<<<< HEAD
 import org.eclipse.che.api.machine.server.spi.SnapshotDao;
-=======
->>>>>>> 780c97c1
 import org.eclipse.che.api.machine.server.model.impl.MachineImpl;
 import org.eclipse.che.api.machine.server.model.impl.SnapshotImpl;
 import org.eclipse.che.api.machine.server.spi.Instance;
@@ -817,7 +814,7 @@
         }
     }
 
-<<<<<<< HEAD
+
     private void updateWorkspaceSnapshots(String workspaceId, Workspace workspace, Workspace update) throws SnapshotException {
         if (!workspace.getConfig().getDefaultEnv().equals(update.getConfig().getDefaultEnv())) { // TODO non-default env
             for (SnapshotImpl snapshot : snapshotDao.findSnapshots(workspaceId)) {
@@ -826,8 +823,6 @@
             }
         }
     }
-=======
->>>>>>> 780c97c1
 
     @VisibleForTesting
     void checkWorkspaceIsRunning(WorkspaceImpl workspace, String operation) throws ConflictException {
@@ -919,7 +914,6 @@
         final String namespace = nsPart.isEmpty() ? sessionUser().getUserName() : nsPart;
         return workspaceDao.get(wsName, namespace);
     }
-<<<<<<< HEAD
 
     /** Returns true if workspace exists and false otherwise. */
     private boolean exists(String workspaceId) throws ServerException {
@@ -953,6 +947,4 @@
         }
     }
 
-=======
->>>>>>> 780c97c1
 }