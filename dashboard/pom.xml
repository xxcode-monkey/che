--- conflicted
+++ resolved
@@ -16,20 +16,12 @@
     <parent>
         <artifactId>che-parent</artifactId>
         <groupId>org.eclipse.che</groupId>
-<<<<<<< HEAD
         <version>5.0.0-hackathon-SNAPSHOT</version>
-=======
-        <version>5.0.0-M7-SNAPSHOT</version>
->>>>>>> e6c73ba4
         <relativePath>../pom.xml</relativePath>
     </parent>
     <groupId>org.eclipse.che.dashboard</groupId>
     <artifactId>che-dashboard-war</artifactId>
-<<<<<<< HEAD
     <version>5.0.0-hackathon-SNAPSHOT</version>
-=======
-    <version>5.0.0-M7-SNAPSHOT</version>
->>>>>>> e6c73ba4
     <packaging>war</packaging>
     <name>Che Dashboard :: Web App</name>
     <inceptionYear>2015</inceptionYear>
