--- conflicted
+++ resolved
@@ -659,11 +659,10 @@
         actionManager.registerAction("noOpAction", new NoOpAction());
         actionManager.registerAction("signatureHelp", signatureHelpAction);
 
-<<<<<<< HEAD
         actionManager.registerAction("showCommandsPalette", showCommandsPaletteAction);
         DefaultActionGroup runGroup = (DefaultActionGroup)actionManager.getAction(IdeActions.GROUP_RUN);
         runGroup.add(showCommandsPaletteAction);
-=======
+
         DefaultActionGroup editorContextMenuGroup = new DefaultActionGroup(actionManager);
         actionManager.registerAction(IdeActions.GROUP_EDITOR_CONTEXT_MENU, editorContextMenuGroup);
 
@@ -675,7 +674,6 @@
         editorContextMenuGroup.addSeparator();
         editorContextMenuGroup.add(fullTextSearchAction);
         editorContextMenuGroup.add(closeActiveEditorAction);
->>>>>>> 86414d2b
 
         // Define hot-keys
         keyBinding.getGlobal().addKey(new KeyBuilder().action().alt().charCode('n').build(), "navigateToFile");
