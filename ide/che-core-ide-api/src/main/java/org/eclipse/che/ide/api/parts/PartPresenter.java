--- conflicted
+++ resolved
@@ -49,12 +49,6 @@
 
     List<String> getRules();
 
-<<<<<<< HEAD
-    // TODO: remove this method
-    void setVisible(boolean visible);
-
-=======
->>>>>>> b7688722
     IsWidget getView();
 
     /**
