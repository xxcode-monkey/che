/*******************************************************************************
 * Copyright (c) 2012-2016 Codenvy, S.A.
 * All rights reserved. This program and the accompanying materials
 * are made available under the terms of the Eclipse Public License v1.0
 * which accompanies this distribution, and is available at
 * http://www.eclipse.org/legal/epl-v10.html
 *
 * Contributors:
 *   Codenvy, S.A. - initial API and implementation
 *******************************************************************************/
package org.eclipse.che.api.vfs.impl.file.event.detectors;

import com.google.common.annotations.Beta;

import org.eclipse.che.api.core.ForbiddenException;
import org.eclipse.che.api.core.ServerException;
import org.eclipse.che.api.core.jsonrpc.JsonRpcRequestTransmitter;
import org.eclipse.che.api.core.jsonrpc.shared.JsonRpcRequest;
import org.eclipse.che.api.project.shared.dto.event.GitCheckoutEventDto;
import org.eclipse.che.api.project.shared.dto.event.GitCheckoutEventDto.Type;
import org.eclipse.che.api.vfs.Path;
import org.eclipse.che.api.vfs.VirtualFileSystemProvider;
import org.eclipse.che.api.vfs.impl.file.event.EventTreeNode;
import org.eclipse.che.api.vfs.impl.file.event.HiEvent;
import org.eclipse.che.api.vfs.impl.file.event.HiEventDetector;
import org.slf4j.Logger;

import javax.inject.Inject;
import java.util.Optional;
import java.util.regex.Pattern;

import static java.util.Optional.empty;
import static java.util.regex.Pattern.compile;
import static org.eclipse.che.api.project.shared.dto.event.FileWatcherEventType.MODIFIED;
import static org.eclipse.che.api.project.shared.dto.event.GitCheckoutEventDto.Type.BRANCH;
import static org.eclipse.che.api.project.shared.dto.event.GitCheckoutEventDto.Type.REVISION;
import static org.eclipse.che.dto.server.DtoFactory.newDto;
import static org.slf4j.LoggerFactory.getLogger;

/**
 * Detects if there was a .git/HEAD file modification, which is a sign of git branch
 * checkout operation, though in some rare cases it simply shows that the head of
 * current branch is changed.
 * <p>
 * By the moment of this class creation  those situations are considered rare
 * enough to ignore false detections.
 * </p>
 * <p>
 * It is designed to detect only HEAD file MODIFICATION, which means that it will
 * not trigger if those files are CREATED, DELETED, etc.
 * </p>
 * <p>
 * This very implementation works only with git repositories initialized in
 * the project root folder.
 * </p>
 *
 * @author Dmitry Kuleshov
 * @since 4.5
 */
@Beta
public class GitCheckoutHiEventDetector implements HiEventDetector<GitCheckoutEventDto> {
    private static final Logger LOG = getLogger(GitCheckoutHiEventDetector.class);

<<<<<<< HEAD
    private static final String  GIT_DIR   = ".git";
    private static final String  HEAD_FILE = "HEAD";
    private static final Pattern PATTERN   = compile("ref: refs" + separator + "heads" + separator);
=======
    private static final String  GIT_DIR                  = ".git";
    private static final String  HEAD_FILE                = "HEAD";
    private static final String  GIT_OPERATION_WS_CHANNEL = "git-operations-channel";
    private static final int     PRIORITY                 = 50;
    private static final Pattern PATTERN                  = compile("ref: refs/heads/");
>>>>>>> 341a9b4a

    private final VirtualFileSystemProvider virtualFileSystemProvider;

    private final JsonRpcRequestTransmitter transmitter;

    @Inject
    public GitCheckoutHiEventDetector(VirtualFileSystemProvider virtualFileSystemProvider,
                                      JsonRpcRequestTransmitter transmitter) {
        this.virtualFileSystemProvider = virtualFileSystemProvider;
        this.transmitter = transmitter;
    }

    @Override
    public Optional<HiEvent<GitCheckoutEventDto>> detect(EventTreeNode eventTreeNode) {
        if (!eventTreeNode.isRoot() || eventTreeNode.getChildren().isEmpty()) {
            return empty();
        }

        final Optional<EventTreeNode> headFile = eventTreeNode.getFirstChild()
                                                              .flatMap(o -> o.getChild(GIT_DIR))
                                                              .flatMap(o -> o.getChild(HEAD_FILE));
        if (headFile.isPresent()) {
            final EventTreeNode file = headFile.get();

            if (file.modificationOccurred() && MODIFIED == file.getLastEventType()) {
                final String fileContent = getFileContent(file);
                final Type type = getType(fileContent);
                final String name = getName(fileContent, type);

                transmitter.transmit(newDto(JsonRpcRequest.class)
                                             .withMethod("event:git-checkout")
                                             .withJsonrpc("2.0")
                                             .withParams(newDto(GitCheckoutEventDto.class).withName(name).withType(type).toString()));

            }
        }
        return Optional.empty();
    }

    private Type getType(String content) {
        return content.contains("ref:") ? BRANCH : REVISION;
    }

    private String getName(String content, Type type) {
        return type == REVISION ? content : PATTERN.split(content)[1];
    }

    private String getFileContent(EventTreeNode file) {
        try {
            return virtualFileSystemProvider.getVirtualFileSystem()
                                            .getRoot()
                                            .getChild(Path.of(file.getPath()))
                                            .getContentAsString();
        } catch (ServerException | ForbiddenException e) {
            LOG.error("Error trying to read {} file and broadcast it", file.getPath(), e);
        }
        return null;
    }
}<|MERGE_RESOLUTION|>--- conflicted
+++ resolved
@@ -61,17 +61,11 @@
 public class GitCheckoutHiEventDetector implements HiEventDetector<GitCheckoutEventDto> {
     private static final Logger LOG = getLogger(GitCheckoutHiEventDetector.class);
 
-<<<<<<< HEAD
-    private static final String  GIT_DIR   = ".git";
-    private static final String  HEAD_FILE = "HEAD";
-    private static final Pattern PATTERN   = compile("ref: refs" + separator + "heads" + separator);
-=======
     private static final String  GIT_DIR                  = ".git";
     private static final String  HEAD_FILE                = "HEAD";
     private static final String  GIT_OPERATION_WS_CHANNEL = "git-operations-channel";
     private static final int     PRIORITY                 = 50;
     private static final Pattern PATTERN                  = compile("ref: refs/heads/");
->>>>>>> 341a9b4a
 
     private final VirtualFileSystemProvider virtualFileSystemProvider;
 
